--- conflicted
+++ resolved
@@ -1,22 +1,5 @@
-<<<<<<< HEAD
-Rebuild frontend and copy to backend:
-Bash
-
-cd excel-ai-frontend
-npm run build
-cp -r dist/* ../excel_ai_backend/src/static/
-
-Commit and push:
-Bash
-
-git add .
-git commit -m "Fix deployment issues - ready for production"
-git push origin mainfrom flask import Blueprint, request, jsonify
+from flask import Blueprint, request, jsonify
 from models.user import db
-=======
-from flask import Blueprint, request, jsonify
-from src.models.user import db
->>>>>>> f81a7f0e
 from models.visualization import ToolGeneration
 import pandas as pd
 import re
